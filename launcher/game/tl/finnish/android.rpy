﻿
translate finnish strings:

    # game/android.rpy:30
    old "To build Android packages, please download RAPT, unzip it, and place it into the Ren'Py directory. Then restart the Ren'Py launcher."
    new "Luodaksesi Android-sovelluksia, ole hyvä ja lataa RAPT, pura se, ja aseta se Ren'Py kansioon. Tämän jälkeen käynnistä Ren'Py uudelleen."

    # game/android.rpy:31
    old "A 32-bit Java Development Kit is required to build Android packages on Windows. The JDK is different from the JRE, so it's possible you have Java without having the JDK.\n\nPlease {a=http://www.oracle.com/technetwork/java/javase/downloads/index.html}download and install the JDK{/a}, then restart the Ren'Py launcher."
    new "32-bittinen Javan kehitystyökalu vaaditaan Android-sovellusten luomiseen Windowsilla. JDK on erilainen kuin JRE, joten on mahdollista, että sinulla on Java ilman JDK:ta.\n\n{a=http://www.oracle.com/technetwork/java/javase/downloads/index.html}Lataa ja asenna JDK{/a}, ja sen jälkeen käynnistä Ren'Py uudelleen."

    # game/android.rpy:32
    old "RAPT has been installed, but you'll need to install the Android SDK before you can build Android packages. Choose Install SDK to do this."
    new "RAPT on asennettu, mutta sinun on asennettava Android SDK ennen kuin voit luoda Android-sovelluksia. Valitse 'Asenna SDK' tehdäksesi tämän."

    # game/android.rpy:33
    old "RAPT has been installed, but a key hasn't been configured. Please create a new key, or restore android.keystore."
    new "RAPT on asennettu, mutta avainta ei ole konfiguroitu. Luo uusi avain, tai palauta android.keystore."

    # game/android.rpy:34
    old "The current project has not been configured. Use \"Configure\" to configure it before building."
    new "Valittua projektia ei ole konfiguroitu. Käytä \"Konfigurointi\" -toimintoa konfiguroidaksesi sen ennen sovelluksen kokoamista."

    # game/android.rpy:35
    old "Choose \"Build\" to build the current project, or attach an Android device and choose \"Build & Install\" to build and install it on the device."
    new "Valitse \"Kokoa\" kootaksesi projektin, tai kiinnitä Android-laite ja valitse \"Kokoa ja asenna\" kootaksesi ja asentaaksesi sen laitteeseen."

    # game/android.rpy:37
    old "Attempts to emulate an Android phone.\n\nTouch input is emulated through the mouse, but only when the button is held down. Escape is mapped to the menu button, and PageUp is mapped to the back button."
    new "Ren'Py pyrkii emuloimaan Android-puhelinta.\n\nKosketus valintaa emuloidaan hiirellä, mutta vain kun nappia pidetään pohjassa. Esc toimii Menu-näppäimenä ja Pg Up toimii peruutusnappina."

    # game/android.rpy:38
    old "Attempts to emulate an Android tablet.\n\nTouch input is emulated through the mouse, but only when the button is held down. Escape is mapped to the menu button, and PageUp is mapped to the back button."
    new "Ren'Py pyrkii emuloimaan Android-tablettia.\n\nKosketusta emuloidaan hiirellä, mutta vain kun nappia pidetään pohjassa. Esc toimii Menu-näppäimenä ja Pg Up toimii peruutusnappina."

    # game/android.rpy:39
    old "Attempts to emulate a televison-based Android console, like the OUYA or Fire TV.\n\nController input is mapped to the arrow keys, Enter is mapped to the select button, Escape is mapped to the menu button, and PageUp is mapped to the back button."
    new "Ren'Py pyrkii emuloimaan televisiopohjaista Android-konsolia, kuten OUYA tai Fire TV.\n\nOhjainnäppäimet ovat nuolinäppäimet, Enter toimii valitsijana, Esc toimii Menu-näppäimenä ja Pg Up toimii peruutusnappina."

    # game/android.rpy:41
    old "Downloads and installs the Android SDK and supporting packages. Optionally, generates the keys required to sign the package."
    new "Lataa ja asentaa Android SDK:n ja tarvittavat lisäpaketit. Lisäksi, voidaan käyttää avainten luomiseen."

    # game/android.rpy:42
    old "Configures the package name, version, and other information about this project."
    new "Konfiguroi paketin nimen, version sekä kaiken muun projektia koskevan tiedon."

    # game/android.rpy:43
    old "Opens the file containing the Google Play keys in the editor.\n\nThis is only needed if the application is using an expansion APK. Read the documentation for more details."
    new "Avaa tiedoston, joka sisältää Google Play -avaimet, editorissa.\n\nTätä tarvitaan vain, jos sovellus käyttää laajennus-APK:ta. Lue dokumentit saadaksesi lisätietoa."

    # game/android.rpy:44
    old "Builds the Android package."
    new "Rakentaa Android-paketin."

    # game/android.rpy:45
    old "Builds the Android package, and installs it on an Android device connected to your computer."
    new "Rakentaa Android-paketin, ja asentaa sen tietokoneeseen kytkettyyn Android-laitteeseen."

    # game/android.rpy:47
    old "Connects to an Android device running ADB in TCP/IP mode."
    new "Yhdistää Android-laitteeseen, jossa on käytössä ADB TCP/IP -tilassa."

    # game/android.rpy:48
    old "Disconnects from an Android device running ADB in TCP/IP mode."
    new "Katkaisee yhteyden Android-laitteeseen, jossa on käytössä ADB TCP/IP -tila."

    # game/android.rpy:164
    old "{a=%s}%s{/a}"
    new "{a=%s}%s{/a}"

    # game/android.rpy:176
    old "QUESTION"
    new "KYSYMYS"

    # game/android.rpy:445
    old "Android: [project.current.name!q]"
    new "Android: [project.current.name!q]"

    # game/android.rpy:465
    old "Emulation:"
    new "Emulointi:"

    # game/android.rpy:473
    old "Phone"
    new "Puhelin"

    # game/android.rpy:477
    old "Tablet"
    new "Tablettitietokone"

    # game/android.rpy:481
    old "Television / OUYA"
    new "Televisio / OUYA"

    # game/android.rpy:493
    old "Build:"
    new "Kokoa:"

    # game/android.rpy:501
    old "Install SDK & Create Keys"
    new "Asenna SDK & Luo avaimet"

    # game/android.rpy:505
    old "Configure"
    new "Muokkaa asetuksia"

    # game/android.rpy:509
    old "Build Package"
    new "Kokoamispaketti:"

    # game/android.rpy:513
    old "Build & Install"
    new "Kokoa & Asenna"

    # game/android.rpy:524
    old "Other:"
    new "Muu:"

    # game/android.rpy:532
    old "Remote ADB Connect"
    new "Langaton ADB-yhdistäminen:"

    # game/android.rpy:536
    old "Remote ADB Disconnect"
    new "Langaton ADB-katkaisu:"

    # game/android.rpy:569
    old "Before packaging Android apps, you'll need to download RAPT, the Ren'Py Android Packaging Tool. Would you like to download RAPT now?"
    new "Ennen Android-sovellusten pakkausta, sinun on ladattava RAPT (Ren'Py Android Packaging Tool). Haluatko ladata RAPT:in nyt?"

    # game/android.rpy:615
    old "Remote ADB Address"
    new "Langaton ADB-osoite"

    # game/android.rpy:615
    old "Please enter the IP address and port number to connect to, in the form \"192.168.1.143:5555\". Consult your device's documentation to determine if it supports remote ADB, and if so, the address and port to use."
    new "Syötä yhdistettävän kohteen IP-osoite ja porttinumero, esimerkin \"192.168.1.143:5555\" mukaisesti. Selvitä laitteesi tiedoista kykeneekö se langattomaan ADB:hen, ja jos näin on, käytettävä osoite ja portti."

    # game/android.rpy:627
    old "Invalid remote ADB address"
    new "Langaton ADB-osoite ei kelpaa."

    # game/android.rpy:627
    old "The address must contain one exactly one ':'."
    new "Osoitteessa on oltava yksi, ja vain yksi, ':'."

    # game/android.rpy:631
    old "The host may not contain whitespace."
    new "Isäntä ei voi sisältää välilyöntejä."

    # game/android.rpy:637
    old "The port must be a number."
    new "Portin on oltava numero."


translate finnish strings:

    # game/android.rpy:46
    old "Builds the Android package, installs it on an Android device connected to your computer, then launches the app on your device."
    new "Kokoaa Android-paketin, asentaa sen tietokoneeseen kytkettyyn Android-laitteeseen ja käynnistää sovelluksen laitteessa."

    # game/android.rpy:50
    old "Retrieves the log from the Android device and writes it to a file."
    new "Noutaa lokin Android-laitteesta ja kirjoittaa sen tiedostoon."

    # game/android.rpy:240
    old "Copying Android files to distributions directory."
    new "Kopioidaan Android-tiedostoja jakelukansioon."

    # game/android.rpy:341
    old "Television"
    new "Televisio"

    # game/android.rpy:377
    old "Build, Install & Launch"
    new "Kokoa, Asenna & Suorita"

    # game/android.rpy:404
    old "Logcat"
    new "Logcat"

    # game/android.rpy:538
    old "Retrieving logcat information from device."
<<<<<<< HEAD
    new "Noudetaan logcat-informaatiota laitteesta."
=======
    new "Noudetaan logcat-informaatiota laitteesta."

translate Finnish strings:

    # game/android.rpy:30
    old "To build Android packages, please download RAPT, unzip it, and place it into the Ren'Py directory. Then restart the Ren'Py launcher."
    new "Luodaksesi Android-sovelluksia, ole hyvä ja lataa RAPT, pura se, ja aseta se Ren'Py kansioon. Tämän jälkeen käynnistä Ren'Py uudelleen."

    # game/android.rpy:31
    old "A 32-bit Java Development Kit is required to build Android packages on Windows. The JDK is different from the JRE, so it's possible you have Java without having the JDK.\n\nPlease {a=http://www.oracle.com/technetwork/java/javase/downloads/index.html}download and install the JDK{/a}, then restart the Ren'Py launcher."
    new "32-bittinen Javan kehitystyökalu vaaditaan Android-sovellusten luomiseen Windowsilla. JDK on erilainen kuin JRE, joten on mahdollista, että sinulla on Java ilman JDK:ta.\n\n{a=http://www.oracle.com/technetwork/java/javase/downloads/index.html}Lataa ja asenna JDK{/a}, ja sen jälkeen käynnistä Ren'Py uudelleen."

    # game/android.rpy:32
    old "RAPT has been installed, but you'll need to install the Android SDK before you can build Android packages. Choose Install SDK to do this."
    new "RAPT on asennettu, mutta sinun on asennettava Android SDK ennen kuin voit luoda Android-sovelluksia. Valitse 'Asenna SDK' tehdäksesi tämän."

    # game/android.rpy:33
    old "RAPT has been installed, but a key hasn't been configured. Please create a new key, or restore android.keystore."
    new "RAPT on asennettu, mutta avainta ei ole konfiguroitu. Luo uusi avain, tai palauta android.keystore."

    # game/android.rpy:34
    old "The current project has not been configured. Use \"Configure\" to configure it before building."
    new "Valittua projektia ei ole konfiguroitu. Käytä \"Konfigurointi\" -toimintoa konfiguroidaksesi sen ennen sovelluksen kokoamista."

    # game/android.rpy:35
    old "Choose \"Build\" to build the current project, or attach an Android device and choose \"Build & Install\" to build and install it on the device."
    new "Valitse \"Kokoa\" kootaksesi projektin, tai kiinnitä Android-laite ja valitse \"Kokoa ja asenna\" kootaksesi ja asentaaksesi sen laitteeseen."

    # game/android.rpy:37
    old "Attempts to emulate an Android phone.\n\nTouch input is emulated through the mouse, but only when the button is held down. Escape is mapped to the menu button, and PageUp is mapped to the back button."
    new "Ren'Py pyrkii emuloimaan Android-puhelinta.\n\nKosketus valintaa emuloidaan hiirellä, mutta vain kun nappia pidetään pohjassa. Esc toimii Menu-näppäimenä ja Pg Up toimii peruutusnappina."

    # game/android.rpy:38
    old "Attempts to emulate an Android tablet.\n\nTouch input is emulated through the mouse, but only when the button is held down. Escape is mapped to the menu button, and PageUp is mapped to the back button."
    new "Ren'Py pyrkii emuloimaan Android-tablettia.\n\nKosketusta emuloidaan hiirellä, mutta vain kun nappia pidetään pohjassa. Esc toimii Menu-näppäimenä ja Pg Up toimii peruutusnappina."

    # game/android.rpy:39
    old "Attempts to emulate a televison-based Android console, like the OUYA or Fire TV.\n\nController input is mapped to the arrow keys, Enter is mapped to the select button, Escape is mapped to the menu button, and PageUp is mapped to the back button."
    new "Ren'Py pyrkii emuloimaan televisiopohjaista Android-konsolia, kuten OUYA tai Fire TV.\n\nOhjainnäppäimet ovat nuolinäppäimet, Enter toimii valitsijana, Esc toimii Menu-näppäimenä ja Pg Up toimii peruutusnappina."

    # game/android.rpy:41
    old "Downloads and installs the Android SDK and supporting packages. Optionally, generates the keys required to sign the package."
    new "Lataa ja asentaa Android SDK:n ja tarvittavat lisäpaketit. Lisäksi, voidaan käyttää avainten luomiseen."

    # game/android.rpy:42
    old "Configures the package name, version, and other information about this project."
    new "Konfiguroi paketin nimen, version sekä kaiken muun projektia koskevan tiedon."

    # game/android.rpy:43
    old "Opens the file containing the Google Play keys in the editor.\n\nThis is only needed if the application is using an expansion APK. Read the documentation for more details."
    new "Avaa tiedoston, joka sisältää Google Play -avaimet, editorissa.\n\nTätä tarvitaan vain, jos sovellus käyttää laajennus-APK:ta. Lue dokumentaatio saadaksesi lisätietoa."

    # game/android.rpy:44
    old "Builds the Android package."
    new "Kokoaa Android-sovelluksen."

    # game/android.rpy:45
    old "Builds the Android package, and installs it on an Android device connected to your computer."
    new "Kokoaa Android-sovelluksen, ja asentaa sen tietokoneeseen kytkettyyn Android-laitteeseen."

    # game/android.rpy:46
    old "Builds the Android package, installs it on an Android device connected to your computer, then launches the app on your device."
    new "Kokoaa Android-sovelluksen, asentaa sen tietokoneeseen kytkettyyn Android-laitteeseen ja käynnistää sovelluksen laitteessa."

    # game/android.rpy:48
    old "Connects to an Android device running ADB in TCP/IP mode."
    new "Yhdistää Android-laitteeseen, joka pyörittää ADB:tä TCP/IP -tilassa."

    # game/android.rpy:49
    old "Disconnects from an Android device running ADB in TCP/IP mode."
    new "Katkaisee yhteyden Android-laitteeseen, joka pyörittää ADB:tä TCP/IP -tilassa."

    # game/android.rpy:50
    old "Retrieves the log from the Android device and writes it to a file."
    new "Noutaa lokitiedot Android-laitteesta ja luo niistä tiedoston."

    # game/android.rpy:240
    old "Copying Android files to distributions directory."
    new "Kopioidaan Android-tiedostoja jakelukansioon."

    # game/android.rpy:304
    old "Android: [project.current.name!q]"
    new "Android: [project.current.name!q]"

    # game/android.rpy:324
    old "Emulation:"
    new "Emulointi:"

    # game/android.rpy:333
    old "Phone"
    new "Puhelin"

    # game/android.rpy:337
    old "Tablet"
    new "Tabletti"

    # game/android.rpy:341
    old "Television"
    new "Televisio"

    # game/android.rpy:353
    old "Build:"
    new "Kokoa:"

    # game/android.rpy:361
    old "Install SDK & Create Keys"
    new "Asenna SDK & Luo avaimia"

    # game/android.rpy:365
    old "Configure"
    new "Muokkaa asetuksia"

    # game/android.rpy:369
    old "Build Package"
    new "Kokoa sovellus"

    # game/android.rpy:373
    old "Build & Install"
    new "Kokoa & asenna"

    # game/android.rpy:377
    old "Build, Install & Launch"
    new "Kokoa, asenna & käynnistä"

    # game/android.rpy:388
    old "Other:"
    new "Muita:"

    # game/android.rpy:396
    old "Remote ADB Connect"
    new "Langaton ADB-yhdistäminen"

    # game/android.rpy:400
    old "Remote ADB Disconnect"
    new "Langaton ADB-katkaisu"

    # game/android.rpy:404
    old "Logcat"
    new "Logcat"

    # game/android.rpy:437
    old "Before packaging Android apps, you'll need to download RAPT, the Ren'Py Android Packaging Tool. Would you like to download RAPT now?"
    new "Ennen Android-sovellusten kokoamista, sinun on ladattava RAPT (Ren'Py Android Packaging Tool). Haluatko ladata RAPT:in nyt?"

    # game/android.rpy:490
    old "Remote ADB Address"
    new "Langaton ADB-osoite"

    # game/android.rpy:490
    old "Please enter the IP address and port number to connect to, in the form \"192.168.1.143:5555\". Consult your device's documentation to determine if it supports remote ADB, and if so, the address and port to use."
    new "Syötä yhdistettävän kohteen IP-osoite ja porttinumero, esimerkin \"192.168.1.143:5555\" mukaisesti. Selvitä laitteesi tiedoista kykeneekö se langattomaan ADB:hen, ja jos näin on, käytettävä osoite ja portti."

    # game/android.rpy:502
    old "Invalid remote ADB address"
    new "Virheellinen langaton ADB-osoite"

    # game/android.rpy:502
    old "The address must contain one exactly one ':'."
    new "Osoitteeseen täytyy kuulua tasan yksi ':'."

    # game/android.rpy:506
    old "The host may not contain whitespace."
    new "IP-osoite ei saa sisältää välilyöntejä."

    # game/android.rpy:512
    old "The port must be a number."
    new "Portin on oltava numero."

    # game/android.rpy:538
    old "Retrieving logcat information from device."
    new "Noudetaan logcat-tietoja laitteesta."

>>>>>>> d7bce32e
<|MERGE_RESOLUTION|>--- conflicted
+++ resolved
@@ -182,179 +182,175 @@
 
     # game/android.rpy:538
     old "Retrieving logcat information from device."
-<<<<<<< HEAD
-    new "Noudetaan logcat-informaatiota laitteesta."
-=======
-    new "Noudetaan logcat-informaatiota laitteesta."
-
-translate Finnish strings:
-
-    # game/android.rpy:30
-    old "To build Android packages, please download RAPT, unzip it, and place it into the Ren'Py directory. Then restart the Ren'Py launcher."
-    new "Luodaksesi Android-sovelluksia, ole hyvä ja lataa RAPT, pura se, ja aseta se Ren'Py kansioon. Tämän jälkeen käynnistä Ren'Py uudelleen."
-
-    # game/android.rpy:31
-    old "A 32-bit Java Development Kit is required to build Android packages on Windows. The JDK is different from the JRE, so it's possible you have Java without having the JDK.\n\nPlease {a=http://www.oracle.com/technetwork/java/javase/downloads/index.html}download and install the JDK{/a}, then restart the Ren'Py launcher."
-    new "32-bittinen Javan kehitystyökalu vaaditaan Android-sovellusten luomiseen Windowsilla. JDK on erilainen kuin JRE, joten on mahdollista, että sinulla on Java ilman JDK:ta.\n\n{a=http://www.oracle.com/technetwork/java/javase/downloads/index.html}Lataa ja asenna JDK{/a}, ja sen jälkeen käynnistä Ren'Py uudelleen."
-
-    # game/android.rpy:32
-    old "RAPT has been installed, but you'll need to install the Android SDK before you can build Android packages. Choose Install SDK to do this."
-    new "RAPT on asennettu, mutta sinun on asennettava Android SDK ennen kuin voit luoda Android-sovelluksia. Valitse 'Asenna SDK' tehdäksesi tämän."
-
-    # game/android.rpy:33
-    old "RAPT has been installed, but a key hasn't been configured. Please create a new key, or restore android.keystore."
-    new "RAPT on asennettu, mutta avainta ei ole konfiguroitu. Luo uusi avain, tai palauta android.keystore."
-
-    # game/android.rpy:34
-    old "The current project has not been configured. Use \"Configure\" to configure it before building."
-    new "Valittua projektia ei ole konfiguroitu. Käytä \"Konfigurointi\" -toimintoa konfiguroidaksesi sen ennen sovelluksen kokoamista."
-
-    # game/android.rpy:35
-    old "Choose \"Build\" to build the current project, or attach an Android device and choose \"Build & Install\" to build and install it on the device."
-    new "Valitse \"Kokoa\" kootaksesi projektin, tai kiinnitä Android-laite ja valitse \"Kokoa ja asenna\" kootaksesi ja asentaaksesi sen laitteeseen."
-
-    # game/android.rpy:37
-    old "Attempts to emulate an Android phone.\n\nTouch input is emulated through the mouse, but only when the button is held down. Escape is mapped to the menu button, and PageUp is mapped to the back button."
-    new "Ren'Py pyrkii emuloimaan Android-puhelinta.\n\nKosketus valintaa emuloidaan hiirellä, mutta vain kun nappia pidetään pohjassa. Esc toimii Menu-näppäimenä ja Pg Up toimii peruutusnappina."
-
-    # game/android.rpy:38
-    old "Attempts to emulate an Android tablet.\n\nTouch input is emulated through the mouse, but only when the button is held down. Escape is mapped to the menu button, and PageUp is mapped to the back button."
-    new "Ren'Py pyrkii emuloimaan Android-tablettia.\n\nKosketusta emuloidaan hiirellä, mutta vain kun nappia pidetään pohjassa. Esc toimii Menu-näppäimenä ja Pg Up toimii peruutusnappina."
-
-    # game/android.rpy:39
-    old "Attempts to emulate a televison-based Android console, like the OUYA or Fire TV.\n\nController input is mapped to the arrow keys, Enter is mapped to the select button, Escape is mapped to the menu button, and PageUp is mapped to the back button."
-    new "Ren'Py pyrkii emuloimaan televisiopohjaista Android-konsolia, kuten OUYA tai Fire TV.\n\nOhjainnäppäimet ovat nuolinäppäimet, Enter toimii valitsijana, Esc toimii Menu-näppäimenä ja Pg Up toimii peruutusnappina."
-
-    # game/android.rpy:41
-    old "Downloads and installs the Android SDK and supporting packages. Optionally, generates the keys required to sign the package."
-    new "Lataa ja asentaa Android SDK:n ja tarvittavat lisäpaketit. Lisäksi, voidaan käyttää avainten luomiseen."
-
-    # game/android.rpy:42
-    old "Configures the package name, version, and other information about this project."
-    new "Konfiguroi paketin nimen, version sekä kaiken muun projektia koskevan tiedon."
-
-    # game/android.rpy:43
-    old "Opens the file containing the Google Play keys in the editor.\n\nThis is only needed if the application is using an expansion APK. Read the documentation for more details."
-    new "Avaa tiedoston, joka sisältää Google Play -avaimet, editorissa.\n\nTätä tarvitaan vain, jos sovellus käyttää laajennus-APK:ta. Lue dokumentaatio saadaksesi lisätietoa."
-
-    # game/android.rpy:44
-    old "Builds the Android package."
-    new "Kokoaa Android-sovelluksen."
-
-    # game/android.rpy:45
-    old "Builds the Android package, and installs it on an Android device connected to your computer."
-    new "Kokoaa Android-sovelluksen, ja asentaa sen tietokoneeseen kytkettyyn Android-laitteeseen."
-
-    # game/android.rpy:46
-    old "Builds the Android package, installs it on an Android device connected to your computer, then launches the app on your device."
-    new "Kokoaa Android-sovelluksen, asentaa sen tietokoneeseen kytkettyyn Android-laitteeseen ja käynnistää sovelluksen laitteessa."
-
-    # game/android.rpy:48
-    old "Connects to an Android device running ADB in TCP/IP mode."
-    new "Yhdistää Android-laitteeseen, joka pyörittää ADB:tä TCP/IP -tilassa."
-
-    # game/android.rpy:49
-    old "Disconnects from an Android device running ADB in TCP/IP mode."
-    new "Katkaisee yhteyden Android-laitteeseen, joka pyörittää ADB:tä TCP/IP -tilassa."
-
-    # game/android.rpy:50
-    old "Retrieves the log from the Android device and writes it to a file."
-    new "Noutaa lokitiedot Android-laitteesta ja luo niistä tiedoston."
-
-    # game/android.rpy:240
-    old "Copying Android files to distributions directory."
-    new "Kopioidaan Android-tiedostoja jakelukansioon."
-
-    # game/android.rpy:304
-    old "Android: [project.current.name!q]"
-    new "Android: [project.current.name!q]"
-
-    # game/android.rpy:324
-    old "Emulation:"
-    new "Emulointi:"
-
-    # game/android.rpy:333
-    old "Phone"
-    new "Puhelin"
-
-    # game/android.rpy:337
-    old "Tablet"
-    new "Tabletti"
-
-    # game/android.rpy:341
-    old "Television"
-    new "Televisio"
-
-    # game/android.rpy:353
-    old "Build:"
-    new "Kokoa:"
-
-    # game/android.rpy:361
-    old "Install SDK & Create Keys"
-    new "Asenna SDK & Luo avaimia"
-
-    # game/android.rpy:365
-    old "Configure"
-    new "Muokkaa asetuksia"
-
-    # game/android.rpy:369
-    old "Build Package"
-    new "Kokoa sovellus"
-
-    # game/android.rpy:373
-    old "Build & Install"
-    new "Kokoa & asenna"
-
-    # game/android.rpy:377
-    old "Build, Install & Launch"
-    new "Kokoa, asenna & käynnistä"
-
-    # game/android.rpy:388
-    old "Other:"
-    new "Muita:"
-
-    # game/android.rpy:396
-    old "Remote ADB Connect"
-    new "Langaton ADB-yhdistäminen"
-
-    # game/android.rpy:400
-    old "Remote ADB Disconnect"
-    new "Langaton ADB-katkaisu"
-
-    # game/android.rpy:404
-    old "Logcat"
-    new "Logcat"
-
-    # game/android.rpy:437
-    old "Before packaging Android apps, you'll need to download RAPT, the Ren'Py Android Packaging Tool. Would you like to download RAPT now?"
-    new "Ennen Android-sovellusten kokoamista, sinun on ladattava RAPT (Ren'Py Android Packaging Tool). Haluatko ladata RAPT:in nyt?"
-
-    # game/android.rpy:490
-    old "Remote ADB Address"
-    new "Langaton ADB-osoite"
-
-    # game/android.rpy:490
-    old "Please enter the IP address and port number to connect to, in the form \"192.168.1.143:5555\". Consult your device's documentation to determine if it supports remote ADB, and if so, the address and port to use."
-    new "Syötä yhdistettävän kohteen IP-osoite ja porttinumero, esimerkin \"192.168.1.143:5555\" mukaisesti. Selvitä laitteesi tiedoista kykeneekö se langattomaan ADB:hen, ja jos näin on, käytettävä osoite ja portti."
-
-    # game/android.rpy:502
-    old "Invalid remote ADB address"
-    new "Virheellinen langaton ADB-osoite"
-
-    # game/android.rpy:502
-    old "The address must contain one exactly one ':'."
-    new "Osoitteeseen täytyy kuulua tasan yksi ':'."
-
-    # game/android.rpy:506
-    old "The host may not contain whitespace."
-    new "IP-osoite ei saa sisältää välilyöntejä."
-
-    # game/android.rpy:512
-    old "The port must be a number."
-    new "Portin on oltava numero."
-
-    # game/android.rpy:538
-    old "Retrieving logcat information from device."
-    new "Noudetaan logcat-tietoja laitteesta."
-
->>>>>>> d7bce32e
+    new "Noudetaan logcat-informaatiota laitteesta."
+
+translate Finnish strings:
+
+    # game/android.rpy:30
+    old "To build Android packages, please download RAPT, unzip it, and place it into the Ren'Py directory. Then restart the Ren'Py launcher."
+    new "Luodaksesi Android-sovelluksia, ole hyvä ja lataa RAPT, pura se, ja aseta se Ren'Py kansioon. Tämän jälkeen käynnistä Ren'Py uudelleen."
+
+    # game/android.rpy:31
+    old "A 32-bit Java Development Kit is required to build Android packages on Windows. The JDK is different from the JRE, so it's possible you have Java without having the JDK.\n\nPlease {a=http://www.oracle.com/technetwork/java/javase/downloads/index.html}download and install the JDK{/a}, then restart the Ren'Py launcher."
+    new "32-bittinen Javan kehitystyökalu vaaditaan Android-sovellusten luomiseen Windowsilla. JDK on erilainen kuin JRE, joten on mahdollista, että sinulla on Java ilman JDK:ta.\n\n{a=http://www.oracle.com/technetwork/java/javase/downloads/index.html}Lataa ja asenna JDK{/a}, ja sen jälkeen käynnistä Ren'Py uudelleen."
+
+    # game/android.rpy:32
+    old "RAPT has been installed, but you'll need to install the Android SDK before you can build Android packages. Choose Install SDK to do this."
+    new "RAPT on asennettu, mutta sinun on asennettava Android SDK ennen kuin voit luoda Android-sovelluksia. Valitse 'Asenna SDK' tehdäksesi tämän."
+
+    # game/android.rpy:33
+    old "RAPT has been installed, but a key hasn't been configured. Please create a new key, or restore android.keystore."
+    new "RAPT on asennettu, mutta avainta ei ole konfiguroitu. Luo uusi avain, tai palauta android.keystore."
+
+    # game/android.rpy:34
+    old "The current project has not been configured. Use \"Configure\" to configure it before building."
+    new "Valittua projektia ei ole konfiguroitu. Käytä \"Konfigurointi\" -toimintoa konfiguroidaksesi sen ennen sovelluksen kokoamista."
+
+    # game/android.rpy:35
+    old "Choose \"Build\" to build the current project, or attach an Android device and choose \"Build & Install\" to build and install it on the device."
+    new "Valitse \"Kokoa\" kootaksesi projektin, tai kiinnitä Android-laite ja valitse \"Kokoa ja asenna\" kootaksesi ja asentaaksesi sen laitteeseen."
+
+    # game/android.rpy:37
+    old "Attempts to emulate an Android phone.\n\nTouch input is emulated through the mouse, but only when the button is held down. Escape is mapped to the menu button, and PageUp is mapped to the back button."
+    new "Ren'Py pyrkii emuloimaan Android-puhelinta.\n\nKosketus valintaa emuloidaan hiirellä, mutta vain kun nappia pidetään pohjassa. Esc toimii Menu-näppäimenä ja Pg Up toimii peruutusnappina."
+
+    # game/android.rpy:38
+    old "Attempts to emulate an Android tablet.\n\nTouch input is emulated through the mouse, but only when the button is held down. Escape is mapped to the menu button, and PageUp is mapped to the back button."
+    new "Ren'Py pyrkii emuloimaan Android-tablettia.\n\nKosketusta emuloidaan hiirellä, mutta vain kun nappia pidetään pohjassa. Esc toimii Menu-näppäimenä ja Pg Up toimii peruutusnappina."
+
+    # game/android.rpy:39
+    old "Attempts to emulate a televison-based Android console, like the OUYA or Fire TV.\n\nController input is mapped to the arrow keys, Enter is mapped to the select button, Escape is mapped to the menu button, and PageUp is mapped to the back button."
+    new "Ren'Py pyrkii emuloimaan televisiopohjaista Android-konsolia, kuten OUYA tai Fire TV.\n\nOhjainnäppäimet ovat nuolinäppäimet, Enter toimii valitsijana, Esc toimii Menu-näppäimenä ja Pg Up toimii peruutusnappina."
+
+    # game/android.rpy:41
+    old "Downloads and installs the Android SDK and supporting packages. Optionally, generates the keys required to sign the package."
+    new "Lataa ja asentaa Android SDK:n ja tarvittavat lisäpaketit. Lisäksi, voidaan käyttää avainten luomiseen."
+
+    # game/android.rpy:42
+    old "Configures the package name, version, and other information about this project."
+    new "Konfiguroi paketin nimen, version sekä kaiken muun projektia koskevan tiedon."
+
+    # game/android.rpy:43
+    old "Opens the file containing the Google Play keys in the editor.\n\nThis is only needed if the application is using an expansion APK. Read the documentation for more details."
+    new "Avaa tiedoston, joka sisältää Google Play -avaimet, editorissa.\n\nTätä tarvitaan vain, jos sovellus käyttää laajennus-APK:ta. Lue dokumentaatio saadaksesi lisätietoa."
+
+    # game/android.rpy:44
+    old "Builds the Android package."
+    new "Kokoaa Android-sovelluksen."
+
+    # game/android.rpy:45
+    old "Builds the Android package, and installs it on an Android device connected to your computer."
+    new "Kokoaa Android-sovelluksen, ja asentaa sen tietokoneeseen kytkettyyn Android-laitteeseen."
+
+    # game/android.rpy:46
+    old "Builds the Android package, installs it on an Android device connected to your computer, then launches the app on your device."
+    new "Kokoaa Android-sovelluksen, asentaa sen tietokoneeseen kytkettyyn Android-laitteeseen ja käynnistää sovelluksen laitteessa."
+
+    # game/android.rpy:48
+    old "Connects to an Android device running ADB in TCP/IP mode."
+    new "Yhdistää Android-laitteeseen, joka pyörittää ADB:tä TCP/IP -tilassa."
+
+    # game/android.rpy:49
+    old "Disconnects from an Android device running ADB in TCP/IP mode."
+    new "Katkaisee yhteyden Android-laitteeseen, joka pyörittää ADB:tä TCP/IP -tilassa."
+
+    # game/android.rpy:50
+    old "Retrieves the log from the Android device and writes it to a file."
+    new "Noutaa lokitiedot Android-laitteesta ja luo niistä tiedoston."
+
+    # game/android.rpy:240
+    old "Copying Android files to distributions directory."
+    new "Kopioidaan Android-tiedostoja jakelukansioon."
+
+    # game/android.rpy:304
+    old "Android: [project.current.name!q]"
+    new "Android: [project.current.name!q]"
+
+    # game/android.rpy:324
+    old "Emulation:"
+    new "Emulointi:"
+
+    # game/android.rpy:333
+    old "Phone"
+    new "Puhelin"
+
+    # game/android.rpy:337
+    old "Tablet"
+    new "Tabletti"
+
+    # game/android.rpy:341
+    old "Television"
+    new "Televisio"
+
+    # game/android.rpy:353
+    old "Build:"
+    new "Kokoa:"
+
+    # game/android.rpy:361
+    old "Install SDK & Create Keys"
+    new "Asenna SDK & Luo avaimia"
+
+    # game/android.rpy:365
+    old "Configure"
+    new "Muokkaa asetuksia"
+
+    # game/android.rpy:369
+    old "Build Package"
+    new "Kokoa sovellus"
+
+    # game/android.rpy:373
+    old "Build & Install"
+    new "Kokoa & asenna"
+
+    # game/android.rpy:377
+    old "Build, Install & Launch"
+    new "Kokoa, asenna & käynnistä"
+
+    # game/android.rpy:388
+    old "Other:"
+    new "Muita:"
+
+    # game/android.rpy:396
+    old "Remote ADB Connect"
+    new "Langaton ADB-yhdistäminen"
+
+    # game/android.rpy:400
+    old "Remote ADB Disconnect"
+    new "Langaton ADB-katkaisu"
+
+    # game/android.rpy:404
+    old "Logcat"
+    new "Logcat"
+
+    # game/android.rpy:437
+    old "Before packaging Android apps, you'll need to download RAPT, the Ren'Py Android Packaging Tool. Would you like to download RAPT now?"
+    new "Ennen Android-sovellusten kokoamista, sinun on ladattava RAPT (Ren'Py Android Packaging Tool). Haluatko ladata RAPT:in nyt?"
+
+    # game/android.rpy:490
+    old "Remote ADB Address"
+    new "Langaton ADB-osoite"
+
+    # game/android.rpy:490
+    old "Please enter the IP address and port number to connect to, in the form \"192.168.1.143:5555\". Consult your device's documentation to determine if it supports remote ADB, and if so, the address and port to use."
+    new "Syötä yhdistettävän kohteen IP-osoite ja porttinumero, esimerkin \"192.168.1.143:5555\" mukaisesti. Selvitä laitteesi tiedoista kykeneekö se langattomaan ADB:hen, ja jos näin on, käytettävä osoite ja portti."
+
+    # game/android.rpy:502
+    old "Invalid remote ADB address"
+    new "Virheellinen langaton ADB-osoite"
+
+    # game/android.rpy:502
+    old "The address must contain one exactly one ':'."
+    new "Osoitteeseen täytyy kuulua tasan yksi ':'."
+
+    # game/android.rpy:506
+    old "The host may not contain whitespace."
+    new "IP-osoite ei saa sisältää välilyöntejä."
+
+    # game/android.rpy:512
+    old "The port must be a number."
+    new "Portin on oltava numero."
+
+    # game/android.rpy:538
+    old "Retrieving logcat information from device."
+    new "Noudetaan logcat-tietoja laitteesta."
+