--- conflicted
+++ resolved
@@ -1,5 +1,4 @@
-<<<<<<< HEAD
-﻿# TODO: Translation updated at 2020-02-15 11:18
+# TODO: Translation updated at 2020-02-15 11:18
 
 # game/tutorial_screen_displayables.rpy:3
 translate japanese screen_displayables_7c897a6d:
@@ -763,770 +762,4 @@
 
     # game/tutorial_screen_displayables.rpy:880
     old "This text is wider than the viewport."
-    new "このテキストはビューポートより幅が広いです。"
-=======
-﻿
-# game/tutorial_screen_displayables.rpy:3
-translate japanese screen_displayables_7c897a6d:
-
-    # e "There are quite a few screen displayables. Here, I'll tell you about some of the most important ones."
-    e "Ren'pyには非常にたくさんのスクリーンdisplayableがあります。ここでは、最も重要ないくつかについてお話いたします。"
-
-# game/tutorial_screen_displayables.rpy:9
-translate japanese screen_displayables_menu_fef7b441:
-
-    # e "What would you like to know about?" nointeract
-    e "何について知りたいですか？" nointeract
-
-# game/tutorial_screen_displayables.rpy:49
-translate japanese screen_displayable_properties_76c5639a:
-
-    # e "There are a few properties that every screen language displayable shares. Here, I'll demonstrate them for you."
-    e "各スクリーン言語displayableに共通するいくつかのプロパティがあります。ここでは、それらについて説明します。"
-
-# game/tutorial_screen_displayables.rpy:57
-translate japanese screen_displayable_properties_527d4b4e:
-
-    # e "First off, every screen language displayable supports the position properties. When the container a displayable is in supports it, you can use properties like align, anchor, pos, and so so on."
-    e "最初に、各スクリーン言語displayableは位置プロパティをサポートしています。displayableを含むコンテナがサポートしていれば、align、anchor、posなどといったプロパティを使用できます。"
-
-# game/tutorial_screen_displayables.rpy:69
-translate japanese screen_displayable_properties_8aff26dd:
-
-    # e "The at property applies a transform to the displayable, the same way the at clause in the show statement does."
-    e "atプロパティは、showステートメント内のatの部分と同じように、displayableに変換を適用します。"
-
-# game/tutorial_screen_displayables.rpy:106
-translate japanese screen_displayable_properties_2ed40a70:
-
-    # e "The id property is mostly used with the say screen, which is used to show dialogue. Outside of the say screen, it isn't used much."
-    e "idプロパティは主にsayスクリーンと共に用いられ、ダイアログの表示に使用されます。sayスクリーン以外にはあまり使われません。"
-
-# game/tutorial_screen_displayables.rpy:108
-translate japanese screen_displayable_properties_da5733d1:
-
-    # e "It tells Ren'Py which displayables are the background window, 'who' is speaking, and 'what' is being said. This used to apply per-Character styles, and help with auto-forward mode."
-    e "idプロパティは、どのdisplayableがウィンドウの背景なのか、「誰が」話しているのか、「何」を言っているのかをRen'pyに教えます。これはキャラクター別のスタイルを適用したり、オートモートで役立ちます。"
-
-# game/tutorial_screen_displayables.rpy:123
-translate japanese screen_displayable_properties_cc09fade:
-
-    # e "The style property lets you specify the style of a single displayable."
-    e "スタイルプロパティによっては個別にdisplayableのスタイルを指定できます。"
-
-# game/tutorial_screen_displayables.rpy:144
-translate japanese screen_displayable_properties_a7f4e25c:
-
-    # e "The style_prefix property sets the prefix of the style that's used for a displayable and its children."
-    e "style_prefixプロパティは、displayableとその子に使用されるスタイルの接頭辞を設定します。"
-
-# game/tutorial_screen_displayables.rpy:146
-translate japanese screen_displayable_properties_6bdb0723:
-
-    # e "For example, when the style_prefix property is 'green', the vbox has the 'green_vbox' style, and the text in it has the 'green_text' style."
-    e "例えば、style_prefixプロパティが'green'のとき、vboxは'green_vbox'スタイル、その中のテキストは'green_text'スタイルとなります。"
-
-# game/tutorial_screen_displayables.rpy:150
-translate japanese screen_displayable_properties_8a3a8635:
-
-    # e "There are a few more properties than these, and you can find the rest in the documentation. But these are the ones you can expect to see in your game, in the default screens."
-    e "他にも更にいくつかのプロパティがあり、ドキュメントにてご覧いただけます。ですが、これらはあなたの作品内でもデフォルトのスクリーンの中で見ることができるものです。"
-
-# game/tutorial_screen_displayables.rpy:156
-translate japanese add_displayable_ec121c5c:
-
-    # e "Sometimes you'll have a displayable, like an image, that you want to add to a screen."
-    e "時にdisplayableをimageのようにスクリーンに追加したい場合があるでしょう。"
-
-# game/tutorial_screen_displayables.rpy:165
-translate japanese add_displayable_7ec3e2b0:
-
-    # e "This can be done using the add statement, which adds an image or other displayable to the screen."
-    e "これはaddステートメントにより可能です。addステートメントは、画像やdisplayableをスクリーンに追加します。"
-
-# game/tutorial_screen_displayables.rpy:167
-translate japanese add_displayable_7112a377:
-
-    # e "There are a few ways to refer to the image. If it's in the images directory or defined with the image statement, you can just put the name inside a quoted string."
-    e "画像を参照するにはいくつかの方法があります。もし画像がimageディレクトリにあるかimageステートメントで定義されているのなら、その名前をダブルクォーテーションで囲まれた文字列として与えるだけです。"
-
-# game/tutorial_screen_displayables.rpy:176
-translate japanese add_displayable_8ba81c26:
-
-    # e "An image can also be referred to by it's filename, relative to the game directory."
-    e "画像はgameディレクトリからの相対パスのファイル名でも参照できます。"
-
-# game/tutorial_screen_displayables.rpy:185
-translate japanese add_displayable_1f5571e3:
-
-    # e "Other displayables can also be added using the add statement. Here, we add the Solid displayable, showing a solid block of color."
-    e "その他のdisplayableもaddステートメントで追加できます。ここで、Solid displayableを追加し単色のブロックを表示してみます。"
-
-# game/tutorial_screen_displayables.rpy:195
-translate japanese add_displayable_0213ffa2:
-
-    # e "In addition to the displayable, the add statement can be given transform properties. These can place or otherwise transform the displayable being added."
-    e "displayableに加え、addステートメントではtransformプロパティを与えることもできます。これにより、追加されたdisplayableを配置したり変換したりできます。"
-
-# game/tutorial_screen_displayables.rpy:207
-translate japanese add_displayable_3a56a464:
-
-    # e "Of course, the add statement can also take the at property, letting you give it a more complex transform."
-    e "もちろん、addステートメントはatプロパティも取りますし、更に複雑な変換を与えることもできます。"
-
-# game/tutorial_screen_displayables.rpy:222
-translate japanese text_displayable_96f88225:
-
-    # e "The screen language text statement adds a text displayable to the screen. It takes one argument, the text to be displayed."
-    e "スクリーン言語のtextステートメントはテキストdisplayableをスクリーンに与えます。これは、表示するテキストを引数として取ります。"
-
-# game/tutorial_screen_displayables.rpy:224
-translate japanese text_displayable_1ed1a8c2:
-
-    # e "In addition to the common properties that all displayables take, text takes the text style properties. For example, size sets the size of the text."
-    e "全てのdisplayableが取る共通のプロパティに加え、textはテキストスタイルのプロパティ取ります。例えば、sizeはテキストの大きさを設定します。"
-
-# game/tutorial_screen_displayables.rpy:234
-translate japanese text_displayable_9351d9dd:
-
-    # e "The text displayable can also interpolate values enclosed in square brackets."
-    e "テキストdisplayableには角括弧で囲まれた値を挿入もできます。"
-
-# game/tutorial_screen_displayables.rpy:236
-translate japanese text_displayable_32d76ccb:
-
-    # e "When text is displayed in a screen using the text statement variables defined in the screen take precedence over those defined outside it."
-    e "スクリーン内でtextステートメントを使用してテキストが表示される場合、スクリーン内で定義されたものは外で定義された変数よりも優先されます。"
-
-# game/tutorial_screen_displayables.rpy:238
-translate japanese text_displayable_7e84a5d1:
-
-    # e "Those variables may be parameters given to the screen, defined with the default or python statements, or set using the SetScreenVariable action."
-    e "これらの変数は恐らくスクリーンに与えられたか、defaultまたはpythonステートメントによって定義されるか、SetScreenVariableアクションによって設定されたパラメータでしょう。"
-
-# game/tutorial_screen_displayables.rpy:247
-translate japanese text_displayable_8bc866c4:
-
-    # e "There's not much more to say about text in screens, as it works the same way as all other text in Ren'Py."
-    e "スクリーン内のテキストは、Ren'pyに含まれる他の全てのテキストと同じように振舞いますので、これ以上言うことはありません。"
-
-# game/tutorial_screen_displayables.rpy:255
-translate japanese layout_displayables_d75efbae:
-
-    # e "The layout displayables take other displayables and lay them out on the screen."
-    e "レイアウトdisplayableは他のdisplayableを取り、スクリーン上に配置します。"
-
-# game/tutorial_screen_displayables.rpy:269
-translate japanese layout_displayables_9a15144d:
-
-    # e "For example, the hbox displayable takes its children and lays them out horizontally."
-    e "例えば、hbox displayableはその子を取り水平に配置します。"
-
-# game/tutorial_screen_displayables.rpy:284
-translate japanese layout_displayables_48eff197:
-
-    # e "The vbox displayable is similar, except it takes its children and arranges them vertically."
-    e "vbox displayableも、子を取って垂直に並べるという点以外は同様です。"
-
-# game/tutorial_screen_displayables.rpy:286
-translate japanese layout_displayables_74de8a66:
-
-    # e "Both of the boxes take the box style properties, the most useful of which is spacing, the amount of space to leave between children."
-    e "いずれのボックスもボックススタイルのプロパティを取ります。最も便利なのはspacingで、これは子の間に残すスペースの量を指します。"
-
-# game/tutorial_screen_displayables.rpy:301
-translate japanese layout_displayables_a156591f:
-
-    # e "The grid displayable displays its children in a grid of equally-sized cells. It takes two arguments, the number of columns and the number of rows."
-    e "グリッドdisplayableは、同じサイズのセルで構成されるグリッドの中に子を表示します。これは２つの引数を取ります、列数と行数です。"
-
-# game/tutorial_screen_displayables.rpy:303
-translate japanese layout_displayables_126f5816:
-
-    # e "The grid has to be full, or Ren'Py will produce an error. Notice how in this example, the empty cell is filled with a null."
-    e "グリッドは全て埋められていなければいけません、そうでなければRen'pyはエラーを出します。この例でどのようにしているかに注目してください、空のセルはnullで埋められています。"
-
-# game/tutorial_screen_displayables.rpy:305
-translate japanese layout_displayables_bfaaaf9b:
-
-    # e "Like the boxes, grid uses the spacing property to specify the space between cells."
-    e "このボックスのように、gridはセルの間のスペースを指定するためにspacingプロパティを使います。"
-
-# game/tutorial_screen_displayables.rpy:321
-translate japanese layout_displayables_3e931106:
-
-    # e "Grid also takes the transpose property, to make it fill top-to-bottom before it fills left-to-right."
-    e "グリッドはtransposeプロパティも取ります。左から右へと埋めるより先に上から下へと埋めることができます。"
-
-# game/tutorial_screen_displayables.rpy:338
-translate japanese layout_displayables_afdc1b11:
-
-    # e "And just to demonstrate that all cells are equally-sized, here's what happens when once child is bigger than the others."
-    e "また、全てのセルが同じサイズとなるという実演に過ぎませんが、１つの子だけ他より大きければこのようになります。"
-
-# game/tutorial_screen_displayables.rpy:353
-translate japanese layout_displayables_a23e2826:
-
-    # e "The fixed displayable displays the children using Ren'Py's normal placement algorithm. This lets you place displayables anywhere in the screen."
-    e "fixed displayableはRen'pyの通常の配置アルゴリズムを使って子を表示します。これによりスクリーンのどのにでもDislayableを配置できます。"
-
-# game/tutorial_screen_displayables.rpy:355
-translate japanese layout_displayables_fd3926ca:
-
-    # e "By default, the layout expands to fill all the space available to it. To prevent that, we use the xsize and ysize properties to set its size in advance."
-    e "デフォルトでは、レイアウトは利用可能なスペースを埋めるように拡張されます。これを防ぐため、xsizeやysizeプロパティを使って予めサイズを設定しておくことができます。"
-
-# game/tutorial_screen_displayables.rpy:369
-translate japanese layout_displayables_eff42786:
-
-    # e "When a non-layout displayable is given two or more children, it's not necessary to create a fixed. A fixed is automatically added, and the children are added to it."
-    e "non-layout displayableに２つまたはそれ以上の子を与えられたとしても、必ずしもfixedを生成する必要はありません。fixedが自動で追加され、その中に子が与えられます。"
-
-# game/tutorial_screen_displayables.rpy:384
-translate japanese layout_displayables_c32324a7:
-
-    # e "Finally, there's one convenience to save space. When many displayables are nested, adding a layout to each could cause crazy indent levels."
-    e "最後に、スペースを節約するのに便利な機能が１つあります。多くのdisplayableがネストしているとき、それらにレイアウトを追加するとインデントのレベルがおかしくなることがあります。"
-
-# game/tutorial_screen_displayables.rpy:386
-translate japanese layout_displayables_d7fa0f28:
-
-    # e "The has statement creates a layout, and then adds all further children of its parent to that layout. It's just a convenience to make screens more readable."
-    e "hasステートメントはレイアウトを生成し、その親の次からの子をそのレイアウトに追加します。これは単にスクリーンを読みやすくするのに便利です。"
-
-# game/tutorial_screen_displayables.rpy:395
-translate japanese window_displayables_14beb786:
-
-    # e "In the default GUI that Ren'Py creates for a game, most user interface elements expect some sort of background."
-    e "Ren'pyがゲーム向けに生成するデフォルトのGUIにおいて、ほとんどのユーザーインターフェース要素は何らかの背景を持つと想定されています。"
-
-# game/tutorial_screen_displayables.rpy:405
-translate japanese window_displayables_495d332b:
-
-    # e "Without the background, text can be hard to read. While a frame isn't strictly required, many screens have one or more of them."
-    e "背景が無いと、テキストを読むのは困難です。フレームは必ず必要というわけではありませんが、多くのスクリーンは１つまたはそれ以上のフレームを持ちます。"
-
-# game/tutorial_screen_displayables.rpy:417
-translate japanese window_displayables_2c0565ab:
-
-    # e "But when I add a background, it's much easier. That's why there are two displayables that are intended to give backgrounds to user interface elements."
-    e "ですが、背景を追加するとはるかに読みやすくなります。そのため、ユーザーインターフェイス要素に背景を与えることを目的とした２つのdisplayableがあります。"
-
-# game/tutorial_screen_displayables.rpy:419
-translate japanese window_displayables_c7d0968c:
-
-    # e "The two displayables are frame and window. Frame is the one we use above, and it's designed to provide a background for arbitrary parts of the user interface."
-    e "この２つのdisplayableというのが、frameとwindowです。frameは上で使用しているもので、ユーザーインターフェイスの任意の部分に背景を与えるように設計されています。"
-
-# game/tutorial_screen_displayables.rpy:423
-translate japanese window_displayables_7d843f62:
-
-    # e "On the other hand, the window displayable is very specific. It's used to provide the text window. If you're reading what I'm saying, you're looking at the text window right now."
-    e "一方、window displayableは非常に具体的です。これはテキストウィンドウに用いられます。もし私が何を言っているか読んでいるのであれば、ちょうど今あなたはテキストウィンドウを見ているということです。"
-
-# game/tutorial_screen_displayables.rpy:425
-translate japanese window_displayables_de5963e4:
-
-    # e "Both frames and windows can be given window style properties, allowing you to change things like the background, margins, and padding around the window."
-    e "frameとwindowはいずれもウィンドウスタイルのプロパティを与えることができ、背景やマージン、ウィンドウの周囲の余白を変更できます。"
-
-# game/tutorial_screen_displayables.rpy:433
-translate japanese button_displayables_ea626553:
-
-    # e "One of the most flexible displayables is the button displayable, and its textbutton and imagebutton variants."
-    e "最も融通の利くdisplayableはbutton displayable、そしてその亜種であるtextbuttonとimagebuttonです。"
-
-# game/tutorial_screen_displayables.rpy:443
-translate japanese button_displayables_372dcc0f:
-
-    # e "A button is a displayable that when selected runs an action. Buttons can be selected by clicking with the mouse, by touch, or with the keyboard and controller."
-    e "buttonは選択されたときにアクションを実行するためのdisplayableです。buttonはマウスでのクリックやタッチ、キーボードやコントローラーで選択できます。"
-
-# game/tutorial_screen_displayables.rpy:445
-translate japanese button_displayables_a6b270ff:
-
-    # e "Actions can do many things, like setting variables, showing screens, jumping to a label, or returning a value. There are many {a=https://www.renpy.org/doc/html/screen_actions.html}actions in the Ren'Py documentation{/a}, and you can also write your own."
-    e "アクションによって、変数の設定やスクリーンの表示、ラベルへの移動、値を返すなど多様なことができます。{a=https://ja.renpy.org/doc/html/screen_actions.html}Ren'pyドキュメンテーション{/a}にはたくさんのアクションが掲載されていますし、あなた自身のアクションを記述もできます。"
-
-# game/tutorial_screen_displayables.rpy:458
-translate japanese button_displayables_4c600d20:
-
-    # e "It's also possible to run actions when a button gains and loses focus."
-    e "ボタンがフォーカスを得る、又は失うときにアクションを実行も可能です。"
-
-# game/tutorial_screen_displayables.rpy:473
-translate japanese button_displayables_47af4bb9:
-
-    # e "A button takes another displayable as children. Since that child can be a layout, it can takes as many children as you want."
-    e "ボタンは別のdisplayableを子として取ります。子がレイアウトでもよく、そうすればあなたの望むがままにたくさんの子を取ることができます。"
-
-# game/tutorial_screen_displayables.rpy:483
-translate japanese button_displayables_d01adde3:
-
-    # e "In many cases, buttons will be given text. To make that easier, there's the textbutton displayable that takes the text as an argument."
-    e "多くの場合、ボタンにはテキストが与えられます。これをより簡単にするため、引数としてテキストを取るtextbutton displayableがあります。"
-
-# game/tutorial_screen_displayables.rpy:485
-translate japanese button_displayables_01c551b3:
-
-    # e "Since the textbutton displayable manages the style of the button text for you, it's the kind of button that's used most often in the default GUI."
-    e "textbutton displayableはボタンテキストのスタイルを管理するため、デフォルトのGUIで最も頻繁に使用される種類のボタンです。"
-
-# game/tutorial_screen_displayables.rpy:498
-translate japanese button_displayables_6911fb9b:
-
-    # e "There's also the imagebutton, which takes displayables, one for each state the button can be in, and displays them as the button."
-    e "imagebuttonもあります、これはボタンの状態ごとに１つのdisplayableを取り、ボタンとして表示します。"
-
-# game/tutorial_screen_displayables.rpy:500
-translate japanese button_displayables_49720fa6:
-
-    # e "An imagebutton gives you the most control over what a button looks like, but is harder to translate and won't look as good if the game window is resized."
-    e "imagebuttonを使用するとボタンの外観を最も細かく定めることができますが、翻訳が難しくなったり、ゲームのウィンドウサイズを変更すると見栄えが悪くなったりします。"
-
-# game/tutorial_screen_displayables.rpy:522
-translate japanese button_displayables_e8d40fc8:
-
-    # e "Buttons take Window style properties, that are used to specify the background, margins, and padding. They also take Button-specific properties, like a sound to play on hover."
-    e "ボタンはウィンドウスタイルのプロパティを取り、これらは背景やマージン、余白の指定に用いられます。hover時に再生される効果音など、ボタン特有のプロパティも取ります。"
-
-# game/tutorial_screen_displayables.rpy:524
-translate japanese button_displayables_1e40e311:
-
-    # e "When used with a button, style properties can be given prefixes like idle and hover to make the property change with the button state."
-    e "ボタンで使用する際、スタイルプロパティにidleやhoverなどの接頭辞を与えることで、ボタンの状態に応じてプロパティを変更できます。"
-
-# game/tutorial_screen_displayables.rpy:526
-translate japanese button_displayables_220b020d:
-
-    # e "A text button also takes Text style properties, prefixed with text. These are applied to the text displayable it creates internally."
-    e "テキストボタンはtextという接頭辞を付けることでテキストスタイルのプロパティも取ります。これらは内部で生成されるtext displayableに適用されます。"
-
-# game/tutorial_screen_displayables.rpy:558
-translate japanese button_displayables_b89d12aa:
-
-    # e "Of course, it's prety rare we'd ever customize a button in a screen like that. Instead, we'd create custom styles and tell Ren'Py to use them."
-    e "もちろん、このようにスクリーン内でボタンをカスタマイズすることは非常に稀です。代わりに、カスタムスタイルを作りRen'pyにそれを使うよう指示します。"
-
-# game/tutorial_screen_displayables.rpy:577
-translate japanese bar_displayables_946746c2:
-
-    # e "The bar and vbar displayables are flexible displayables that show bars representing a value. The value can be static, animated, or adjustable by the player."
-    e "barおよびvbar displayableは、値を表すバーを表示する柔軟なdisplayableです。値は静的としたり、アニメーションとしたり、プレイヤーに調整させることができます。"
-
-# game/tutorial_screen_displayables.rpy:579
-translate japanese bar_displayables_af3a51b8:
-
-    # e "The value property gives a BarValue, which is an object that determines the bar's value and range. Here, a StaticValue sets the range to 100 and the value to 66, making a bar that's two thirds full."
-    e "valueプロパティは、バーの値とレンジを決定するオブジェクトであるBarValueを与えます。ここで、SaticValueでレンジを100・値を66に設定すると、バーの三分の二が埋まります。"
-
-# game/tutorial_screen_displayables.rpy:581
-translate japanese bar_displayables_62f8b0ab:
-
-    # e "A list of all the BarValues that can be used is found {a=https://www.renpy.org/doc/html/screen_actions.html#bar-values}in the Ren'Py documentation{/a}."
-    e "全てのBarValueの一覧は{a=https://ja.renpy.org/doc/html/screen_actions.html#bar-values}Ren'pyのドキュメント{/a}で見ることができます。"
-
-# game/tutorial_screen_displayables.rpy:583
-translate japanese bar_displayables_5212eb0a:
-
-    # e "In this example, we give the frame the xsize property. If we didn't do that, the bar would expand to fill all available horizontal space."
-    e "こちらの例では、フレームにxsiseプロパティを与えています。そうしなければ、バーは拡張されて水平方向の領域を可能な限り埋め尽くしてしまいます。"
-
-# game/tutorial_screen_displayables.rpy:600
-translate japanese bar_displayables_67295018:
-
-    # e "There are a few different bar styles that are defined in the default GUI. The styles are selected by the style property, with the default selected by the value."
-    e "いくつかの種類のバースタイルがデフォルトのGUIで定義されていります。そのスタイルはスタイルプロパティーによって選択され、デフォルトは値によって選択されます。"
-
-# game/tutorial_screen_displayables.rpy:602
-translate japanese bar_displayables_1b037b21:
-
-    # e "The top style is the 'bar' style. It's used to display values that the player can't adjust, like a life or progress bar."
-    e "一つ目のスタイルは'bar'スタイルです。これはライフや進捗といった、プレイヤーが調整できない値を表示します。"
-
-# game/tutorial_screen_displayables.rpy:604
-translate japanese bar_displayables_c2aa4725:
-
-    # e "The middle stye is the 'slider' value. It's used for values the player is expected to adjust, like a volume preference."
-    e "真ん中のスタイルは'slider'の値です。これはボリュームの設定のようにプレイヤーが調整可能な値に対し使用されます。"
-
-# game/tutorial_screen_displayables.rpy:606
-translate japanese bar_displayables_2fc44226:
-
-    # e "Finally, the bottom style is the 'scrollbar' style, which is used for horizontal scrollbars. When used as a scrollbar, the thumb in the center changes size to reflect the visible area of a viewport."
-    e "最後に、一番下のスタイルは'scrollbar'スタイルで、これは水平なスクロールバーに用いられます。スクロールバーとして使用すると、中央のつまみのサイズがビューポートの表示領域に応じて変更されます。"
-
-# game/tutorial_screen_displayables.rpy:623
-translate japanese bar_displayables_26eb88bf:
-
-    # e "The vbar displayable is similar to the bar displayable, except it uses vertical styles - 'vbar', 'vslider', and 'vscrollbar' - by default."
-    e "vbar displayableはbar displayableと似ていますが、verticalスタイルを使用します。デフォルトでは'vbar'や'vslider'、'vscrollbar'がこれに当たります。"
-
-# game/tutorial_screen_displayables.rpy:626
-translate japanese bar_displayables_11cf8af2:
-
-    # e "Bars take the Bar style properties, which can customize the look and feel greatly. Just look at the difference between the bar, slider, and scrollbar styles."
-    e "バーはバースタイルのプロパティを取り、見た目や雰囲気を大幅に変更できます。bar、slider、scrollbaのスタイルの違いをご確認ください。"
-
-# game/tutorial_screen_displayables.rpy:635
-translate japanese imagemap_displayables_d62fad02:
-
-    # e "Imagemaps use two or more images to show buttons and bars. Let me start by showing you an example of an imagemap in action."
-    e "イメージマップはボタンやバーを表示するのに２つもしくはそれ以上の画像を使用します。それでは、実際にイメージマップの例をお見せします。"
-
-# game/tutorial_screen_displayables.rpy:657
-translate japanese swimming_405542a5:
-
-    # e "You chose swimming."
-    e "swimminを選びました。"
-
-# game/tutorial_screen_displayables.rpy:659
-translate japanese swimming_264b5873:
-
-    # e "Swimming seems like a lot of fun, but I didn't bring my bathing suit with me."
-    e "水泳は楽しそうですが、私は水着を持ってきませんでした。"
-
-# game/tutorial_screen_displayables.rpy:665
-translate japanese science_83e5c0cc:
-
-    # e "You chose science."
-    e "scienceを選びました。"
-
-# game/tutorial_screen_displayables.rpy:667
-translate japanese science_319cdf4b:
-
-    # e "I've heard that some schools have a competitive science team, but to me research is something that can't be rushed."
-    e "敵対する科学チームがいくつかの学校にあったので大変でしたが、私にとって研究は急ぐことのできないものでした。"
-
-# game/tutorial_screen_displayables.rpy:672
-translate japanese art_d2a94440:
-
-    # e "You chose art."
-    e "artを選びました。"
-
-# game/tutorial_screen_displayables.rpy:674
-translate japanese art_e6af6f1d:
-
-    # e "Really good background art is hard to make, which is why so many games use filtered photographs. Maybe you can change that."
-    e "本当に良い背景画は作るのが大変で、ゆえに多くのゲームにはフィルターをかけた写真が用いられます。きっとあなたはそれを変えることができるでしょう。"
-
-# game/tutorial_screen_displayables.rpy:680
-translate japanese home_373ea9a5:
-
-    # e "You chose to go home."
-    e "go homeを選びました。"
-
-# game/tutorial_screen_displayables.rpy:686
-translate japanese imagemap_done_48eca0a4:
-
-    # e "Anyway..."
-    e "ところで…"
-
-# game/tutorial_screen_displayables.rpy:691
-translate japanese imagemap_done_a60635a1:
-
-    # e "To demonstrate how imagemaps are put together, I'll show you the five images that make up a smaller imagemap."
-    e "イメージマップの組み立て方を実演するために、イメージマップを構成する５つの画像をお見せします。"
-
-# game/tutorial_screen_displayables.rpy:697
-translate japanese imagemap_done_ac9631ef:
-
-    # e "The idle image is used for the background of the imagemap, for hotspot buttons that aren't focused or selected, and for the empty part of an unfocused bar."
-    e "idleイメージはイメージマップの背景や、フォーカスも選択もされない状態のボタン、フォーカスの当たっていないバーの空の部分となります。"
-
-# game/tutorial_screen_displayables.rpy:703
-translate japanese imagemap_done_123b5924:
-
-    # e "The hover image is used for hotspots that are focused but not selected, and for the empty part of a focused bar."
-    e "hover画像は、フォーカスは当たっているが選択されていないhotspotや、空の部分はフォーカスが当たったときのバーとして使用されます。"
-
-# game/tutorial_screen_displayables.rpy:705
-translate japanese imagemap_done_37f538dc:
-
-    # e "Notice how both the bar and button are highlighted in this image. When we display them as part of a screen, only one of them will show up as focused."
-    e "バーとボタンの両方が、このイメージの中のどこでハイライトされるかに注目してください。1つのスクリーンの一部として表示しているときは、いずれか一方のみがフォーカスされているものとして表示されます。"
-
-# game/tutorial_screen_displayables.rpy:711
-translate japanese imagemap_done_c76b072d:
-
-    # e "Selected images like this selected_idle image are used for parts of the bar that are filled, and for selected buttons, like the current screen and a checked checkbox."
-    e "このselected_idle画像のようなSelected imagesは、埋め尽くされたバーの部分や、現在のスクリーン、チェックされた状態のチェックボックスのように選択されているボタンに用いられます。"
-
-# game/tutorial_screen_displayables.rpy:717
-translate japanese imagemap_done_241a4112:
-
-    # e "Here's the selected_hover image. The button here will never be shown, since it will never be marked as selected."
-    e "これはselected_hober画像です。ここでのボタンは選択済としてマークされることがないため、この画像は表示されません。"
-
-# game/tutorial_screen_displayables.rpy:723
-translate japanese imagemap_done_3d8f454c:
-
-    # e "Finally, an insensitive image can be given, which is used when a hotspot can't be interacted with."
-    e "最後に、insensitive画像を与えることができます。これはhotspotに干渉できないときに使用されます。"
-
-# game/tutorial_screen_displayables.rpy:728
-translate japanese imagemap_done_ca286729:
-
-    # e "Imagemaps aren't limited to just images. Any displayable can be used where an image is expected."
-    e "イメージマップは画像だけに限定されません。画像が要求される部分に対してdisplayableを使用することも可能です。"
-
-# game/tutorial_screen_displayables.rpy:743
-translate japanese imagemap_done_6060b17f:
-
-    # e "Here's an imagemap built using those five images. Now that it's an imagemap, you can interact with it if you want to."
-    e "こちらが、これまでの５つの画像から生成されたイメージマップになります。今はイメージマップとなっていますので、もし触ってみたければ操作できます。"
-
-# game/tutorial_screen_displayables.rpy:755
-translate japanese imagemap_done_c817794d:
-
-    # e "To make this a little more concise, we can replace the five images with the auto property, which replaces '%%s' with 'idle', 'hover', 'selected_idle', 'selected_hover', or 'insensitive' as appropriate."
-    e "これをもう少し簡単にするために、５つの画像を自動プロパティに置き換えることができます、こうすることで'%%s'が'idle'や'hover'、'selected_idle'、'selected_hover'、'insensitive'に適切に置換されます。"
-
-# game/tutorial_screen_displayables.rpy:757
-translate japanese imagemap_done_c1ed91b8:
-
-    # e "Feel free to omit the selected and insensitive images if your game doesn't need them. Ren'Py will use the idle or hover images to replace them."
-    e "もしあなたのゲームが必要としないなら、selectedイメージやinsensitiveイメージは省いてしまってかまいません。Ren'pyはidle画像やhover画像を使ってこれらを置換します。"
-
-# game/tutorial_screen_displayables.rpy:759
-translate japanese imagemap_done_166f75db:
-
-    # e "The hotspot and hotbar statements describe areas of the imagemap that should act as buttons or bars, respectively."
-    e "hotspotステートメントやhotbarステートメントはそれぞれ、ボタンやバーとして振舞うべきイメージマップの領域を定めます。"
-
-# game/tutorial_screen_displayables.rpy:761
-translate japanese imagemap_done_becb9688:
-
-    # e "Both take the coordinates of the area, in (x, y, width, height) format."
-    e "いずれも(x座標, y座標, 幅, 高さ)という形式で領域の座標を取ります。"
-
-# game/tutorial_screen_displayables.rpy:763
-translate japanese imagemap_done_fd56baa2:
-
-    # e "A hotspot takes an action that is run when the hotspot is activated. It can also take actions that are run when it's hovered and unhovered, just like a button can."
-    e "hotspotはアクティブになったときにアクションを実行します。ボタンのように、フォーカスされたりフォーカスを失ったりしたときにもアクションを取ることができます。"
-
-# game/tutorial_screen_displayables.rpy:765
-translate japanese imagemap_done_5660a6a2:
-
-    # e "A hotbar takes a BarValue object that describes how full the bar is, and the range of values the bar should display, just like a bar and vbar does."
-    e "hotbarはどのようにバーが埋められているかを描画するBarValueオブジェクトを取り、barやvbarと同じように、バーが表示すべき値のレンジを取ります。"
-
-# game/tutorial_screen_displayables.rpy:772
-translate japanese imagemap_done_10496a29:
-
-    # e "A useful pattern is to define a screen with an imagemap that has hotspots that jump to labels, and call that using the call screen statement."
-    e "便利なパターンは、ラベルにジャンプするhotspotを持つイメージマップを含むスクリーンを定義し、call screenステートメントを使って呼び出すという使い方です。"
-
-# game/tutorial_screen_displayables.rpy:774
-translate japanese imagemap_done_dcb45224:
-
-    # e "That's what we did in the school example I showed before. Here's the script for it. It's long, but the imagemap itself is fairly simple."
-    e "これは先ほどお見せした学校の例で使用した方法です。こちらはそのスクリプトです。長いですが、イメージマップ自体はとてもシンプルです。"
-
-# game/tutorial_screen_displayables.rpy:778
-translate japanese imagemap_done_5b5bc5e5:
-
-    # e "Imagemaps have pluses and minuses. On one hand, they are easy for a designer to create, and can look very good. At the same time, they can be hard to translate, and text baked into images may be blurry when the window is scaled."
-    e "イメージマップには長所と短所があります。デザイナーにとっては生成が容易ですし見た目も良くできます。同時に、翻訳は難しいですし、ウィンドウを拡大縮小したときに画像に含まれる文字がぼやけてしまいます。"
-
-# game/tutorial_screen_displayables.rpy:780
-translate japanese imagemap_done_b6cebf2b:
-
-    # e "It's up to you and your team to decide if imagemaps are right for your project."
-    e "プロジェクトにおいてイメージマップが適切かどうかの判断は、あなた或いはあなたのチーム次第です。"
-
-# game/tutorial_screen_displayables.rpy:787
-translate japanese viewport_displayables_e509d50d:
-
-    # e "Sometimes, you'll want to display something bigger than the screen. That's what the viewport displayable is for."
-    e "時にスクリーンより大きなものを表示したくなることがあるかと思います。そのようなときに使えるのがビューポートです。"
-
-# game/tutorial_screen_displayables.rpy:803
-translate japanese viewport_displayables_9853b0e3:
-
-    # e "Here's an example of a simple viewport, used to display a single image that's far bigger than the screen. Since the viewport will expand to the size of the screen, we use the xysize property to make it smaller."
-    e "こちらはビューポートの例です、スクリーンより大きな１枚絵を表示しています。ビューポートがスクリーンのサイズより大きくなってしまうときは、xysizeプロパティで小さくします。"
-
-# game/tutorial_screen_displayables.rpy:805
-translate japanese viewport_displayables_778668c8:
-
-    # e "By default the viewport can't be moved, so we give the draggable, mousewheel, and arrowkeys properties to allow it to be moved in multiple ways."
-    e "デフォルトのままではビューポートが動かせないので、draggableプロパティやmousewheelプロパティ、arrowkeysプロパティを与えて多様な方法で動かせるようにします。"
-
-# game/tutorial_screen_displayables.rpy:820
-translate japanese viewport_displayables_bbd63377:
-
-    # e "When I give the viewport the edgescroll property, the viewport automatically scrolls when the mouse is near its edges. The two numbers are the size of the edges, and the speed in pixels per second."
-    e "ビューポートにedgescrollプロパティを与えると、マウスが端に近づいたときにビューポートが自動でスクロールします。２つの数字はエッヂの大きさと、１秒あたりに進むピクセル数で表される速さです。"
-
-# game/tutorial_screen_displayables.rpy:839
-translate japanese viewport_displayables_7c4678ee:
-
-    # e "Giving the viewport the scrollbars property surrounds it with scrollbars. The scrollbars property can take 'both', 'horizontal', and 'vertical' as values."
-    e "ビューポートを囲うスクロールバーのプロパティを与えます。スクロールバープロパティは値として'both'、'horizontal'、'vertical'を取ります。"
-
-# game/tutorial_screen_displayables.rpy:841
-translate japanese viewport_displayables_197953b5:
-
-    # e "The spacing property controls the space between the viewport and its scrollbars, in pixels."
-    e "spacingプロパティはビューポートとそのスクロールバーとの間隔をピクセル数で制御します。"
-
-# game/tutorial_screen_displayables.rpy:864
-translate japanese viewport_displayables_54dd6e7b:
-
-    # e "The xinitial and yinitial properties set the initial amount of scrolling, as a fraction of the amount that can be scrolled."
-    e "xinitialプロパティとyinitialプロパティは、全体に対するスクロールされた量の割合でもってスクロールの初期値を指定します。"
-
-# game/tutorial_screen_displayables.rpy:885
-translate japanese viewport_displayables_c047efb5:
-
-    # e "Finally, there's the child_size property. To explain what it does, I first have to show you what happens when we don't have it."
-    e "最後に、child_sizeプロパティがあります。これがどのようなものか説明するために、これが無いと何が起きるかを始めにお見せします。"
-
-# game/tutorial_screen_displayables.rpy:887
-translate japanese viewport_displayables_c563019f:
-
-    # e "As you can see, the text wraps. That's because Ren'Py is offering it space that isn't big enough."
-    e "ご覧の通り、テキストが折り返されます。これはRen'pyが十分に大きくないスペースを提供しているためです。" #TODO(折り返されて表示されない)
-
-# game/tutorial_screen_displayables.rpy:909
-translate japanese viewport_displayables_4bcf0ad0:
-
-    # e "When we give the screen a child_size, it offers more space to its children, allowing scrolling. It takes a horizontal and vertical size. If one component is None, it takes the size of the viewport."
-    e "child_sizeを与えると、その子よりも大きなスペースを提供してスクロールを可能にします。これは水平および垂直方向のサイズを取ります。いずれかがNoneであればビューポートのサイズを取ります。"
-
-# game/tutorial_screen_displayables.rpy:936
-translate japanese viewport_displayables_ae4ff821:
-
-    # e "Finally, there's the vpgrid displayable. It combines a viewport and a grid into a single displayable, except it's more efficient than either, since it doesn't have to draw every child."
-    e "最後に、vpgrid displayableというものがあります。これはビューポートとグリッドを１つのdisplayableに兼ね備えたものです。それぞれの子を描画する必要がないので、個別に使うより効果的です。"
-
-# game/tutorial_screen_displayables.rpy:938
-translate japanese viewport_displayables_71fa0b8f:
-
-    # e "It takes the cols and rows properties, which give the number of rows and columns of children. If one is omitted, Ren'Py figures it out from the other and the number of children."
-    e "これはcolsプロパティとrowsプロパティを取り、子の行数(row)と列数(column)を与えることができます。一方が省略されると、もう一方と子の数からRen'Pyが計算します。"
-
-translate japanese strings:
-
-    # game/tutorial_screen_displayables.rpy:9
-    old "Common properties all displayables share."
-    new "全てのdisplayableが持つ共通のプロパティ"
-
-    # game/tutorial_screen_displayables.rpy:9
-    old "Adding images and other displayables."
-    new "画像やその他のdisplayableを追加"
-
-    # game/tutorial_screen_displayables.rpy:9
-    old "Text."
-    new "テキスト"
-
-    # game/tutorial_screen_displayables.rpy:9
-    old "Boxes and other layouts."
-    new "ボックスとその他のレイアウト"
-
-    # game/tutorial_screen_displayables.rpy:9
-    old "Windows and frames."
-    new "ウィンドウとフレーム"
-
-    # game/tutorial_screen_displayables.rpy:9
-    old "Buttons."
-    new "ボタン"
-
-    # game/tutorial_screen_displayables.rpy:9
-    old "Bars."
-    new "バー"
-
-    # game/tutorial_screen_displayables.rpy:9
-    old "Viewports."
-    new "ビューポート"
-
-    # game/tutorial_screen_displayables.rpy:9
-    old "Imagemaps."
-    new "イメージマップ"
-
-    # game/tutorial_screen_displayables.rpy:9
-    old "That's all for now."
-    new "今は十分です。"
-
-    # game/tutorial_screen_displayables.rpy:55
-    old "This uses position properties."
-    new "これは位置プロパティを使っています。"
-
-    # game/tutorial_screen_displayables.rpy:63
-    old "And the world turned upside down..."
-    new "そして世界は上下に反転します…"
-
-    # game/tutorial_screen_displayables.rpy:115
-    old "Flight pressure in tanks."
-    new "タンク飛行圧力"
-
-    # game/tutorial_screen_displayables.rpy:116
-    old "On internal power."
-    new "内部電源オン"
-
-    # game/tutorial_screen_displayables.rpy:117
-    old "Launch enabled."
-    new "発射可能"
-
-    # game/tutorial_screen_displayables.rpy:118
-    old "Liftoff!"
-    new "発射！"
-
-    # game/tutorial_screen_displayables.rpy:232
-    old "The answer is [answer]."
-    new "答えは[answer]。"
-
-    # game/tutorial_screen_displayables.rpy:244
-    old "Text tags {color=#c8ffc8}work{/color} in screens."
-    new "スクリーン内でもテキストタグは{color=#c8ffc8}有効です{/color}。"
-
-    # game/tutorial_screen_displayables.rpy:336
-    old "Bigger"
-    new "より大きい"
-
-    # game/tutorial_screen_displayables.rpy:401
-    old "This is a screen."
-    new "これはスクリーンです"
-
-    # game/tutorial_screen_displayables.rpy:402
-    old "Okay"
-    new "了解"
-
-    # game/tutorial_screen_displayables.rpy:440
-    old "You clicked the button."
-    new "あなたはボタンを押しました。"
-
-    # game/tutorial_screen_displayables.rpy:441
-    old "Click me."
-    new "私をクリックしてください。"
-
-    # game/tutorial_screen_displayables.rpy:453
-    old "You hovered the button."
-    new "ボタンにフォーカスしました。"
-
-    # game/tutorial_screen_displayables.rpy:454
-    old "You unhovered the button."
-    new "ボタンから離れました。"
-
-    # game/tutorial_screen_displayables.rpy:470
-    old "Heal"
-    new "治癒"
-
-    # game/tutorial_screen_displayables.rpy:479
-    old "This is a textbutton."
-    new "これはテキストボタンです。"
-
-    # game/tutorial_screen_displayables.rpy:539
-    old "Or me."
-    new "もしくは私。"
-
-    # game/tutorial_screen_displayables.rpy:541
-    old "You clicked the other button."
-    new "他のボタンをクリックしました。"
-
-    # game/tutorial_screen_displayables.rpy:880
-    old "This text is wider than the viewport."
-    new "このテキストはビューポートより幅が広いです。"
->>>>>>> bacaf562
+    new "このテキストはビューポートより幅が広いです。"