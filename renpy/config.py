--- conflicted
+++ resolved
@@ -1264,14 +1264,11 @@
 # the style inspector.)
 alternate_unelide_path = None
 
-<<<<<<< HEAD
+# The range, in decibels, of the volume mixers.
+volume_db_range = 60
+
 # An alias -> font map.
 font_name_map = {}
-=======
-# The range, in decibels, of the volume mixers.
-volume_db_range = 60
-
->>>>>>> 5dd655eb
 
 del os
 del collections
