--- conflicted
+++ resolved
@@ -1270,13 +1270,11 @@
 # The range, in decibels, of the volume mixers.
 volume_db_range = 60
 
-<<<<<<< HEAD
 # Do we treat float values for spacing as relative values ?
 relative_spacing = True
-=======
+
 # Autosave callback.
 autosave_callback = None
->>>>>>> 609e502a
 
 del os
 del collections
