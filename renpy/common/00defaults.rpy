--- conflicted
+++ resolved
@@ -16,7 +16,7 @@
 
     # If not None, the default value of afm_enable
     config.default_afm_enable = None
-    
+
     # If not None, the default value of wait_voice
     config.default_wait_voice = None
 
@@ -39,13 +39,11 @@
         if config.default_afm_time is not None:
             _preferences.afm_time = config.default_afm_time
 
-<<<<<<< HEAD
         if config.default_language is not None:
             _preference.language = config.default_language
-=======
+
         if config.default_wait_voice is not None:
             _preferences.wait_voice = config.default_wait_voice
->>>>>>> e3204944
 
     if config.default_afm_enable is not None:
         _preferences.afm_enable = config.default_afm_enable
