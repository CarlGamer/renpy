--- conflicted
+++ resolved
@@ -249,15 +249,12 @@
             config.gui_text_position_properties = False
             config.atl_function_always_blocks = True
 
-<<<<<<< HEAD
         if _compat_versions(version, (7, 5, 2), (8, 0, 2)):
             config.quadratic_volumes = True
             config.emphasize_audio_volume = 0.5
-=======
+
         if _compat_versions(version, (7, 5, 1), (8, 0, 1)):
             config.modal_blocks_pause = False
-
->>>>>>> 71279094
 
     # The version of Ren'Py this script is intended for, or
     # None if it's intended for the current version.
