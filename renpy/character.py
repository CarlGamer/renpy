--- conflicted
+++ resolved
@@ -744,15 +744,10 @@
         else:
             attrs = None
         
-<<<<<<< HEAD
         renpy.store._side_image_attributes = attrs
-=======
-        renpy.exports.side_image_attributes = attrs
-
 
         if renpy.config.voice_tag_callback is not None:
             renpy.config.voice_tag_callback(self.voice_tag)
->>>>>>> 536d7653
         
         try:
             
